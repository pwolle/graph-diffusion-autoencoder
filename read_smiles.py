import glob
from rdkit import Chem
<<<<<<< HEAD
import memmpy


def adj_gen(path, gdb_files):
    """
    Generate adj matricees from smiles files

    Parameters
    ---
    path:
        Path to smiles files (wildcards with * can be set)

    gdb_files:
        Used if the smiles files dont exist yet --> Automatically downloads it
    """

    # Check if file exist, if not try to download
    if not glob.glob(path):
        print(f"FILES DOES NOT EXIST YET, DOWNLOADING {gdb_files}!")
        # TO BE IMPLEMENTED: DOWNLOADING FILES AUTOMATICALLY

    # Check again if file exist now after downloading
    if not glob.glob(path):
        raise FileNotFoundError("FILES COULD NOT BE FOUND OR DOWNLOADED!!")

    # Read SMILES from the file
    for file_path in glob.glob(path):
        with open(file_path, "r") as file:
=======
import wget
import tarfile
import os

def adj_gen(path,files):
    """Generate adj matricees from smiles files (Generator function) 
    
    :param path: Path to directory where the smiles files are stored (Wildcard can be used)
    :param files: Files to be used (Wildcards can be used)
    :return:
    """
    #Check if file exist, if not try to download
    if not glob.glob(path + "/" +files):
        print(f"FILES DOES NOT EXIST YET, DOWNLOADING GDB files!")

        #Download data
        wget.download("https://zenodo.org/record/5172018/files/gdb13.g.tgz")
        wget.download("https://zenodo.org/record/5172018/files/gdb13.sk.tgz")

        #Extract files
        file = tarfile.open("gdb13.g.tgz")
        file.extractall(path)
        file.close()

        file = tarfile.open("gdb13.sk.tgz")
        file.extractall(path)
        file.close()

        #Delete tar files
        os.remove("gdb13.g.tgz")
        os.remove("gdb13.sk.tgz")
    
    # Read SMILES from the file
    for file_path in glob.glob(path + "/" + files):
        with open(file_path, 'r') as file:
>>>>>>> 73bcdda9
            for line in file:
                mol = Chem.MolFromSmiles(line)
                yield Chem.GetAdjacencyMatrix(mol)


def save_with_memmpy(
    data_path: str,
    gdb_files,
    memmpy_path: str = "data.mmpy",
    key: str = "adj",
):
    """
    Save adj matrices to memmap files

    Parameters
    ---
    path: str
        Path to smiles files (wildcards with * can be set)

    gdb_files:
        Used if the smiles files dont exist yet --> Automatically downloads it

    memmpy_path: str
        Path to memmap file

    key: str
        Key to access the memmap file
    """

    dataset = adj_gen(data_path, gdb_files)
    with memmpy.WriteVector(path=memmpy_path, name=key) as memfile:
        for adj in dataset:
            memfile.append(adj)<|MERGE_RESOLUTION|>--- conflicted
+++ resolved
@@ -1,55 +1,27 @@
 import glob
 from rdkit import Chem
-<<<<<<< HEAD
+import wget
+import tarfile
+import os
 import memmpy
 
 
-def adj_gen(path, gdb_files):
-    """
-    Generate adj matricees from smiles files
+def adj_gen(path, files):
+    """Generate adj matricees from smiles files (Generator function)
 
-    Parameters
-    ---
-    path:
-        Path to smiles files (wildcards with * can be set)
-
-    gdb_files:
-        Used if the smiles files dont exist yet --> Automatically downloads it
-    """
-
-    # Check if file exist, if not try to download
-    if not glob.glob(path):
-        print(f"FILES DOES NOT EXIST YET, DOWNLOADING {gdb_files}!")
-        # TO BE IMPLEMENTED: DOWNLOADING FILES AUTOMATICALLY
-
-    # Check again if file exist now after downloading
-    if not glob.glob(path):
-        raise FileNotFoundError("FILES COULD NOT BE FOUND OR DOWNLOADED!!")
-
-    # Read SMILES from the file
-    for file_path in glob.glob(path):
-        with open(file_path, "r") as file:
-=======
-import wget
-import tarfile
-import os
-
-def adj_gen(path,files):
-    """Generate adj matricees from smiles files (Generator function) 
-    
     :param path: Path to directory where the smiles files are stored (Wildcard can be used)
     :param files: Files to be used (Wildcards can be used)
     :return:
     """
-    #Check if file exist, if not try to download
-    if not glob.glob(path + "/" +files):
+    # Check if file exist, if not try to download
+    if not glob.glob(path + "/" + files):
         print(f"FILES DOES NOT EXIST YET, DOWNLOADING GDB files!")
 
-        #Download data
+        # Download data
         wget.download("https://zenodo.org/record/5172018/files/gdb13.g.tgz")
         wget.download("https://zenodo.org/record/5172018/files/gdb13.sk.tgz")
 
-        #Extract files
+        # Extract files
         file = tarfile.open("gdb13.g.tgz")
         file.extractall(path)
         file.close()
@@ -58,14 +30,13 @@
         file.extractall(path)
         file.close()
 
-        #Delete tar files
+        # Delete tar files
         os.remove("gdb13.g.tgz")
         os.remove("gdb13.sk.tgz")
-    
+
     # Read SMILES from the file
     for file_path in glob.glob(path + "/" + files):
-        with open(file_path, 'r') as file:
->>>>>>> 73bcdda9
+        with open(file_path, "r") as file:
             for line in file:
                 mol = Chem.MolFromSmiles(line)
                 yield Chem.GetAdjacencyMatrix(mol)
